Welcome to the Ticket Evolution Framework for PHP! 

RELEASE INFORMATION
---------------
Ticket Evolution Framework for PHP.

May 20, 2011
Added data-loaders which is a handy app for caching the data locally in MySQL.
To use it you will need to run the create_tables.mysql script in scripts folder.
<<<<<<< HEAD

Added sortResults() method to ResultSet to allow for sorting of results.

Added exclusiveResults() and excludeResults() methods to resultSet which allow 
you to easily show only TicketGroups from a specified array of brokers OR to
exclude TicketGroups from a specified array of brokers. Handy if you prefer to 
only show your own inventory for certain events or if you wish to exclude 
someone's inventory.
=======
>>>>>>> d7cae1ff

Added "search" endpoint which searches venues and performers

Many general improvements

May 17, 2011
Updated endpoint in Webservice.php from "ticket-groups" to "ticket_groups" 
to reflect change in API.


May 9, 2011.
Initial Release

NEW FEATURES
------------

* First release of all components, contributed by J Cobb and Jeff Churchill 
  of Team One Tickets & Sports Tours, Inc.


SYSTEM REQUIREMENTS
-------------------

Ticket Evolution Framework for PHP requires PHP 5.2.4 or later and Zend Framework.
Please see our reference guide for more detailed system requirements:

https://github.com/ticketevolution/ticketevolution-php/wiki

INSTALLATION
------------

Please see INSTALL.txt.

QUESTIONS AND FEEDBACK
----------------------

Online documentation can be found at
https://github.com/ticketevolution/ticketevolution-php/wiki

LICENSE
-------

The files in this archive are released under the new BSD license.
You can find a copy of this license in LICENSE.txt.
<|MERGE_RESOLUTION|>--- conflicted
+++ resolved
@@ -6,18 +6,7 @@
 
 May 20, 2011
 Added data-loaders which is a handy app for caching the data locally in MySQL.
-To use it you will need to run the create_tables.mysql script in scripts folder.
-<<<<<<< HEAD
-
-Added sortResults() method to ResultSet to allow for sorting of results.
-
-Added exclusiveResults() and excludeResults() methods to resultSet which allow 
-you to easily show only TicketGroups from a specified array of brokers OR to
-exclude TicketGroups from a specified array of brokers. Handy if you prefer to 
-only show your own inventory for certain events or if you wish to exclude 
-someone's inventory.
-=======
->>>>>>> d7cae1ff
+To use it you will need to run teh create_tables.mysql script in scripts folder.
 
 Added "search" endpoint which searches venues and performers
 
