--- conflicted
+++ resolved
@@ -1,11 +1,8 @@
-<<<<<<< HEAD
-=======
 # Changelog
 
 ## 3.0.0-rc.1 (January 21, 2015)
 - Complete rewrite breaking all backwards compatibility
 
->>>>>>> ae30e7a9
 ## 2.2.2 (January 21, 2015)
 - Moved Wiki information to [Documentation.md](https://github.com/thephpleague/skeleton/blob/master/Documentation.md)
 - Updated README.md to include info about upcoming 3.0 release
