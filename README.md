--- conflicted
+++ resolved
@@ -1,19 +1,5 @@
-<<<<<<< HEAD
-# Ticket Evolution PHP Client Library
-As of version 2.0.0 the Demo app and DataLoaders have been split into separate projects in order to simplify this package down to just the actual library.
-
-- The Demo app is now at https://github.com/ticketevolution/ticketevolution-php-demo
-- The DataLoaders app is now at https://github.com/jwcobb/ticketevolution-php-dataloaders
-=======
 # PHP Client Library v3 for the [Ticket Evolution API](http://developer.ticketevolution.com/)
 The Ticket Evolution PHP Client is an open source framework created to simplify working with the [Ticket Evolution API web service](http://api.ticketevolution.com/). We created it to enable you to quickly implement the Ticket Evolution API web service on your own site whether you are creating a new site or switching from a different provider. We released it as open source so that you could make changes and improvements as you see fit. When you do we hope that you will give these changes back to the community by contributing them back to the project.
->>>>>>> ae30e7a9
-
-
-## Version 3 is Around the Corner
-Development of version 3 of this library is just about finished and a preview can be seen in the `3.0` branch. **Version 3 will be 100% incompatible with version 2.** Version 3 drops the Zend Framework dependency and switches to using [Guzzle](https://github.com/guzzle/guzzle) for the transport layer.
-
-Once v3 is officially released version 2 will be considered *maintenance only* but you will still be able to use version 2. Just make sure that you are using `"ticketevolution/ticketevolution-php": "~2.2"` in in your `composer.json`.
 
 
 ## Install
@@ -27,10 +13,6 @@
 ## Usage
 
 ``` php
-<<<<<<< HEAD
-$client = new TicketEvolution\Webservice($config);
-var_dump($client->listPerformers();
-=======
 $apiClient = TicketEvolution::settings([
     'baseUrl'     => 'https://api.ticketevolution.com',
     'apiVersion'  => 'v9',
@@ -39,7 +21,6 @@
 ]);
 
 $events = $apiClient->listEvents();
->>>>>>> ae30e7a9
 ```
 
 ## Contributing
@@ -52,14 +33,9 @@
 - [All Contributors](https://github.com/ticketevolution/ticketevolution-php/contributors)
 
 ## License
-<<<<<<< HEAD
-
-The BSD 3-Clause License (New BSD). Please see [License File](LICENSE.md) for more information.
-=======
 
 The BSD 3-Clause License (New BSD). Please see [License File](LICENSE.md) for more information.
 
 
 ## Acknowledgments
 Some inspiration was taken from the [ShopifyExtras/PHP-Shopify-API-Wrapper](https://github.com/ShopifyExtras/PHP-Shopify-API-Wrapper)
->>>>>>> ae30e7a9
