--- conflicted
+++ resolved
@@ -6,12 +6,9 @@
 *This update contains changes that are NOT backwards compatible*
 
 - Huge improvements in both speed and memory usage. See [Issue #46](https://github.com/ticketevolution/ticketevolution-php/issues/46) for some details.
-<<<<<<< HEAD
-=======
     - Dates are no longer returned as `Zend_Date` objects
     - Currencies are no longer converted to `Zend_Currency` objects
 - Also added some new filters that can be used to filter ticket groups when displaying a list of them. Look for updates in [the Wiki](https://github.com/ticketevolution/ticketevolution-php/wiki) soon explaining how to use these.
->>>>>>> f90620bb
 
 ### Feb 29, 2012
 *This update contains changes that are NOT backwards compatible*
